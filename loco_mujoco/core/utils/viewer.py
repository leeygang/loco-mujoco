import os
import glfw
import mujoco
import time
import collections
from itertools import cycle
import numpy as np


def _import_egl(width, height):
    from mujoco.egl import GLContext

    return GLContext(width, height)


def _import_glfw(width, height):
    from mujoco.glfw import GLContext

    return GLContext(width, height)


def _import_osmesa(width, height):
    from mujoco.osmesa import GLContext

    return GLContext(width, height)


_ALL_RENDERERS = collections.OrderedDict(
    [
        ("glfw", _import_glfw),
        ("egl", _import_egl),
        ("osmesa", _import_osmesa),
    ]
)


class MujocoViewer:
    """
    Class that creates a viewer for mujoco environments.

    """

    def __init__(self, model, dt, width=1920, height=1080, start_paused=False,
                 custom_render_callback=None, record=False, camera_params=None,
                 default_camera_mode="static", hide_menu_on_startup=None,
                 geom_group_visualization_on_startup=None, headless=False):
        """
        Constructor.

        Args:
            model: Mujoco model.
            dt (float): Timestep of the environment, (not the simulation).
            width (int): Width of the viewer window.
            height (int): Height of the viewer window.
            start_paused (bool): If True, the rendering is paused in the beginning of the simulation.
            custom_render_callback (func): Custom render callback function, which is supposed to be called
                during rendering.
            record (bool): If true, frames are returned during rendering.
            camera_params (dict): Dictionary of dictionaries including custom parameterization of the three cameras.
                Checkout the function get_default_camera_params() to know what parameters are expected. Is some camera
                type specification or parameter is missing, the default one is used.
            hide_menu_on_startup (bool): If True, the menu is hidden on startup.
            geom_group_visualization_on_startup (int/list): int or list defining which geom group_ids should be
                visualized on startup. If None, all are visualized.
            headless (bool): If True, render will be done in headless mode.

        """

        if hide_menu_on_startup is None and headless:
            hide_menu_on_startup = True
        elif hide_menu_on_startup is None and not headless:
            hide_menu_on_startup = False

        self.button_left = False
        self.button_right = False
        self.button_middle = False
        self.last_x = 0
        self.last_y = 0
        self.dt = dt

        self.frames = 0
        self.start_time = time.time()

        self._headless = headless
        self._model = model
        self._font_scale = 100

        if headless:
            # use the OpenGL render that is available on the machine
            self._opengl_context = self.setup_opengl_backend_headless(width, height)
            self._opengl_context.make_current()
            self._width, self._height = self.update_headless_size(width, height)
        else:
            # use glfw
            self._width, self._height = width, height
            glfw.init()
            glfw.window_hint(glfw.COCOA_RETINA_FRAMEBUFFER, 0)
            self._window = glfw.create_window(width=self._width, height=self._height,
                                              title="MuJoCo", monitor=None, share=None)
            glfw.make_context_current(self._window)
            glfw.set_mouse_button_callback(self._window, self.mouse_button)
            glfw.set_cursor_pos_callback(self._window, self.mouse_move)
            glfw.set_key_callback(self._window, self.keyboard)
            glfw.set_scroll_callback(self._window, self.scroll)

        self._set_mujoco_buffers()

        if record and not headless:
            # dont allow to change the window size to have equal frame size during recording
            glfw.window_hint(glfw.RESIZABLE, False)

        self._viewport = mujoco.MjrRect(0, 0, self._width, self._height)
        self._loop_count = 0
        self._time_per_render = 1 / 60.
        self._run_speed_factor = 1.0
        self._paused = start_paused

        # Disable v_sync, so swap_buffers does not block
        # glfw.swap_interval(0)

        self._scene = mujoco.MjvScene(self._model, 100000)
        self._scene_option = mujoco.MjvOption()
        self._camera = mujoco.MjvCamera()
        mujoco.mjv_defaultFreeCamera(model, self._camera)
        if camera_params is None:
            self._camera_params = self.get_default_camera_params()
        else:
            self._camera_params = self._assert_camera_params(camera_params)
        self._all_camera_modes = ("static", "follow", "top_static")
        self._camera_mode_iter = cycle(self._all_camera_modes)
        self._camera_mode = None
        self._camera_mode_target = next(self._camera_mode_iter)
        assert default_camera_mode in self._all_camera_modes
        while self._camera_mode_target != default_camera_mode:
            self._camera_mode_target = next(self._camera_mode_iter)
        self._set_camera()

        self.custom_render_callback = custom_render_callback

        self._overlay = {}
        self._hide_menu = hide_menu_on_startup

        if geom_group_visualization_on_startup is not None:
            assert type(geom_group_visualization_on_startup) == list or type(geom_group_visualization_on_startup) == int
            if type(geom_group_visualization_on_startup) is not list:
                geom_group_visualization_on_startup = [geom_group_visualization_on_startup]
            for group_id, _ in enumerate(self._scene_option.geomgroup):
                if group_id not in geom_group_visualization_on_startup:
                    self._scene_option.geomgroup[group_id] = False

        # things for parallel rendering
        self._offsets_for_parallel_render = None
        self._datas_for_parallel_render = None

    def load_new_model(self, model):
        """
        Loads a new model to the viewer, and resets the scene and context.
        This is used in MultiMujoco environments.

        Args:
            model: Mujoco model.

        """

        self._model = model
        self._scene = mujoco.MjvScene(model, 1000)
        self._context = mujoco.MjrContext(model, mujoco.mjtFontScale(self._font_scale))

    def mouse_button(self, window, button, act, mods):
        """
        Mouse button callback for glfw.

        Args:
            window: glfw window.
            button: glfw button id.
            act: glfw action.
            mods: glfw mods.

        """

        self.button_left = glfw.get_mouse_button(self._window, glfw.MOUSE_BUTTON_LEFT) == glfw.PRESS
        self.button_right = glfw.get_mouse_button(self._window, glfw.MOUSE_BUTTON_RIGHT) == glfw.PRESS
        self.button_middle = glfw.get_mouse_button(self._window, glfw.MOUSE_BUTTON_MIDDLE) == glfw.PRESS

        self.last_x, self.last_y = glfw.get_cursor_pos(self._window)

    def mouse_move(self, window, x_pos, y_pos):
        """
        Mouse mode callback for glfw.

        Args:
            window:  glfw window.
            x_pos: Current mouse x position.
            y_pos: Current mouse y position.

        """

        if not self.button_left and not self.button_right and not self.button_middle:
            return

        dx = x_pos - self.last_x
        dy = y_pos - self.last_y
        self.last_x = x_pos
        self.last_y = y_pos

        width, height = glfw.get_window_size(self._window)

        mod_shift = glfw.get_key(self._window, glfw.KEY_LEFT_SHIFT) == glfw.PRESS or glfw.get_key(self._window,
                                                                                                  glfw.KEY_RIGHT_SHIFT) == glfw.PRESS

        if self.button_right:
            action = mujoco.mjtMouse.mjMOUSE_MOVE_H if mod_shift else mujoco.mjtMouse.mjMOUSE_MOVE_V
        elif self.button_left:
            action = mujoco.mjtMouse.mjMOUSE_ROTATE_H if mod_shift else mujoco.mjtMouse.mjMOUSE_ROTATE_V
        else:
            action = mujoco.mjtMouse.mjMOUSE_ZOOM

        mujoco.mjv_moveCamera(self._model, action, dx / width, dy / height, self._scene, self._camera)

    def keyboard(self, window, key, scancode, act, mods):
        """
        Keyboard callback for glfw.

        Args:
            window: glfw window.
            key: glfw key event.
            scancode: glfw scancode.
            act: glfw action.
            mods: glfw mods.

        """

        if act != glfw.RELEASE:
            return

        if key == glfw.KEY_SPACE:
            self._paused = not self._paused

        if key == glfw.KEY_C:
            self._scene_option.flags[mujoco.mjtVisFlag.mjVIS_CONTACTFORCE] = not self._scene_option.flags[
                mujoco.mjtVisFlag.mjVIS_CONTACTFORCE]
            self._scene_option.flags[mujoco.mjtVisFlag.mjVIS_CONSTRAINT] = not self._scene_option.flags[
                mujoco.mjtVisFlag.mjVIS_CONSTRAINT]
            self._scene_option.flags[mujoco.mjtVisFlag.mjVIS_CONTACTSPLIT] = not self._scene_option.flags[
                mujoco.mjtVisFlag.mjVIS_CONTACTSPLIT]

        if key == glfw.KEY_T:
            self._scene_option.flags[mujoco.mjtVisFlag.mjVIS_TRANSPARENT] = not self._scene_option.flags[
                mujoco.mjtVisFlag.mjVIS_TRANSPARENT]

        if key == glfw.KEY_0:
            self._scene_option.geomgroup[0] = not self._scene_option.geomgroup[0]

        if key == glfw.KEY_1:
            self._scene_option.geomgroup[1] = not self._scene_option.geomgroup[1]

        if key == glfw.KEY_2:
            self._scene_option.geomgroup[2] = not self._scene_option.geomgroup[2]

        if key == glfw.KEY_3:
            self._scene_option.geomgroup[3] = not self._scene_option.geomgroup[3]

        if key == glfw.KEY_4:
            self._scene_option.geomgroup[4] = not self._scene_option.geomgroup[4]

        if key == glfw.KEY_5:
            self._scene_option.geomgroup[5] = not self._scene_option.geomgroup[5]

        if key == glfw.KEY_6:
            self._scene_option.geomgroup[6] = not self._scene_option.geomgroup[6]

        if key == glfw.KEY_7:
            self._scene_option.geomgroup[7] = not self._scene_option.geomgroup[7]

        if key == glfw.KEY_8:
            self._scene_option.geomgroup[8] = not self._scene_option.geomgroup[8]

        if key == glfw.KEY_9:
            self._scene_option.geomgroup[9] = not self._scene_option.geomgroup[9]

        if key == glfw.KEY_TAB:
            self._camera_mode_target = next(self._camera_mode_iter)

        if key == glfw.KEY_S:
            self._run_speed_factor /= 2.0

        if key == glfw.KEY_F:
            self._run_speed_factor *= 2.0

        if key == glfw.KEY_E:
            self._scene_option.frame = not self._scene_option.frame

        if key == glfw.KEY_H:
            if self._hide_menu:
                self._hide_menu = False
            else:
                self._hide_menu = True

    def scroll(self, window, x_offset, y_offset):
        """
        Scrolling callback for glfw.

        Args:
            window: glfw window.
            x_offset: x scrolling offset.
            y_offset: y scrolling offset.

        """

        mujoco.mjv_moveCamera(self._model, mujoco.mjtMouse.mjMOUSE_ZOOM, 0, 0.05 * y_offset, self._scene, self._camera)

    def _set_mujoco_buffers(self):
        self._context = mujoco.MjrContext(self._model, mujoco.mjtFontScale(self._font_scale))
        if self._headless:
            mujoco.mjr_setBuffer(mujoco.mjtFramebuffer.mjFB_OFFSCREEN, self._context)
            if self._context.currentBuffer != mujoco.mjtFramebuffer.mjFB_OFFSCREEN:
                raise RuntimeError("Offscreen rendering not supported")
        else:
            mujoco.mjr_setBuffer(mujoco.mjtFramebuffer.mjFB_WINDOW, self._context)
            if self._context.currentBuffer != mujoco.mjtFramebuffer.mjFB_WINDOW:
                raise RuntimeError("Window rendering not supported")

    def update_headless_size(self, width, height):
        _context = mujoco.MjrContext(self._model, mujoco.mjtFontScale(self._font_scale))
        if width > _context.offWidth or height > _context.offHeight:
            width = max(width, self._model.vis.global_.offwidth)
            height = max(height, self._model.vis.global_.offheight)

            if width != _context.offWidth or height != _context.offHeight:
                self._model.vis.global_.offwidth = width
                self._model.vis.global_.offheight = height

        return width, height

    def render(self, data, record):
        """
        Main rendering function.

        Args:
            data: Mujoco data structure.
            record (bool): If true, frames are returned during rendering.

        Returns:
            If record is True, frames are returned during rendering, else None.

        """

        def render_inner_loop(self):

            if not self._headless:
                self._create_overlay()

            render_start = time.time()

            mujoco.mjv_updateScene(self._model, data, self._scene_option, None, self._camera,
                                   mujoco.mjtCatBit.mjCAT_ALL,
                                   self._scene)

            if not self._headless:
                self._viewport.width, self._viewport.height = glfw.get_window_size(self._window)

            mujoco.mjr_render(self._viewport, self._scene, self._context)

            for gridpos, [t1, t2] in self._overlay.items():

                if self._hide_menu:
                    continue

                mujoco.mjr_overlay(
                    mujoco.mjtFont.mjFONT_SHADOW,
                    gridpos,
                    self._viewport,
                    t1,
                    t2,
                    self._context)

            if self.custom_render_callback is not None:
                self.custom_render_callback(self._viewport, self._context)

            if not self._headless:
                glfw.swap_buffers(self._window)
                glfw.poll_events()
                if glfw.window_should_close(self._window):
                    self.stop()
                    exit(0)

            self.frames += 1
            self._overlay.clear()
            self._time_per_render = 0.9 * self._time_per_render + 0.1 * (time.time() - render_start)

        if self._paused:
            while self._paused:
                render_inner_loop(self)

        if record:
            self._loop_count = 1
        else:
            self._loop_count += self.dt / (self._time_per_render * self._run_speed_factor)
        while self._loop_count > 0:
            render_inner_loop(self)
            self._set_camera()
            self._loop_count -= 1

        if record:
            return self.read_pixels()

    def parallel_render(self, mjx_state, record, offset=2.0):
        """
        Main rendering function.

        Args:
            datas: List of Mjx state.
            record (bool): If true, frames are returned during rendering.

        Returns:
            If record is True, frames are returned during rendering, else None.

        """

        def generate_square_positions(center_x, center_y, num_envs, offset):
            positions = []
            # Determine the size of the square grid
            grid_size = int((num_envs - 1) ** 0.5) + 1

            # Calculate starting coordinates to center the grid around (center_x, center_y)
            half_grid = grid_size // 2

            for i in range(grid_size):
                for j in range(grid_size):
                    # Calculate the coordinates for the current position using the specified offset
                    x = center_x + (i - half_grid) * offset
                    y = center_y + (j - half_grid) * offset
                    positions.append((x, y))

                    # Stop if we have reached the number of environments
                    if len(positions) == num_envs:
                        return positions

            return positions

        n_envs = mjx_state.data.qpos.shape[0]
        if self._offsets_for_parallel_render is None or n_envs > len(self._offsets_for_parallel_render):
            self._offsets_for_parallel_render = generate_square_positions(0.0, 0.0, n_envs, offset)
        if self._datas_for_parallel_render is None or n_envs > len(self._datas_for_parallel_render):
            self._datas_for_parallel_render = [mujoco.MjData(self._model) for i in range(n_envs)]

        def render_all_inner_loop(self):

            render_start = time.time()

            for i in range(n_envs):
                data = self._datas_for_parallel_render[i]
                offset = self._offsets_for_parallel_render[i]
                data.qpos, data.qvel = mjx_state.data.qpos[i, :], mjx_state.data.qvel[i, :]
<<<<<<< HEAD
                data.qpos[0] = offset[0]
                data.qpos[1] = offset[1]
=======
                data.qpos[0] += offset[0]
                data.qpos[1] += offset[1]
>>>>>>> bfd144bc
                mujoco.mj_forward(self._model, data)

                if i == 0 and not self._headless:
                    self._create_overlay()

                if i == 0:
                    mujoco.mjv_updateScene(self._model, data, self._scene_option, None, self._camera,
                                           mujoco.mjtCatBit.mjCAT_ALL,
                                           self._scene)
                else:
                    mujoco.mjv_addGeoms(self._model, data, self._scene_option, mujoco.MjvPerturb(),
                                        mujoco.mjtCatBit.mjCAT_DYNAMIC, self._scene)

            if not self._headless:
                self._viewport.width, self._viewport.height = glfw.get_window_size(self._window)

            mujoco.mjr_render(self._viewport, self._scene, self._context)

            for gridpos, [t1, t2] in self._overlay.items():

                if self._hide_menu:
                    continue

                mujoco.mjr_overlay(
                    mujoco.mjtFont.mjFONT_SHADOW,
                    gridpos,
                    self._viewport,
                    t1,
                    t2,
                    self._context)

            if self.custom_render_callback is not None:
                self.custom_render_callback(self._viewport, self._context)

            if not self._headless:
                glfw.swap_buffers(self._window)
                glfw.poll_events()
                if glfw.window_should_close(self._window):
                    self.stop()
                    exit(0)

            self.frames += 1
            self._overlay.clear()
            self._time_per_render = 0.9 * self._time_per_render + 0.1 * (time.time() - render_start)

        if self._paused:
            while self._paused:
                render_all_inner_loop(self)

        if record:
            self._loop_count = 1
        else:
            self._loop_count += self.dt / (self._time_per_render * self._run_speed_factor)
        while self._loop_count > 0:
            render_all_inner_loop(self)
            self._set_camera()
            self._loop_count -= 1

        if record:
            return self.read_pixels()

    def read_pixels(self, depth=False):
        """
        Reads the pixels from the glfw viewer.

        Args:
            depth (bool): If True, depth map is also returned.

        Returns:
            If depth is True, tuple of np.arrays (rgb and depth), else just a single
            np.array for the rgb image.

        """

        if self._headless:
            shape = (self._width, self._height)
        else:
            shape = glfw.get_framebuffer_size(self._window)

        if depth:
            rgb_img = np.zeros((shape[1], shape[0], 3), dtype=np.uint8)
            depth_img = np.zeros((shape[1], shape[0], 1), dtype=np.float32)
            mujoco.mjr_readPixels(rgb_img, depth_img, self._viewport, self._context)
            return (np.flipud(rgb_img), np.flipud(depth_img))
        else:
            img = np.zeros((shape[1], shape[0], 3), dtype=np.uint8)
            mujoco.mjr_readPixels(img, None, self._viewport, self._context)
            return np.flipud(img)

    def stop(self):
        """
        Destroys the glfw image.

        """
        if not self._headless:
            glfw.destroy_window(self._window)

    def _create_overlay(self):
        """
        This function creates and adds all overlays used in the viewer.

        """

        topleft = mujoco.mjtGridPos.mjGRID_TOPLEFT
        topright = mujoco.mjtGridPos.mjGRID_TOPRIGHT
        bottomleft = mujoco.mjtGridPos.mjGRID_BOTTOMLEFT
        bottomright = mujoco.mjtGridPos.mjGRID_BOTTOMRIGHT

        def add_overlay(gridpos, text1, text2="", make_new_line=True):
            if gridpos not in self._overlay:
                self._overlay[gridpos] = ["", ""]
            if make_new_line:
                self._overlay[gridpos][0] += text1 + "\n"
                self._overlay[gridpos][1] += text2 + "\n"
            else:
                self._overlay[gridpos][0] += text1
                self._overlay[gridpos][1] += text2

        add_overlay(
            bottomright,
            "Framerate:",
            str(int(1 / self._time_per_render * self._run_speed_factor)), make_new_line=False)

        add_overlay(
            topleft,
            "Press SPACE to pause.")

        add_overlay(
            topleft,
            "Press H to hide the menu.")

        add_overlay(
            topleft,
            "Press TAB to switch cameras.")

        add_overlay(
            topleft,
            "Press T to make the model transparent.")

        add_overlay(
            topleft,
            "Press E to toggle reference frames.")

        add_overlay(
            topleft,
            "Press 0-9 to disable/enable geom group visualization.")

        visualize_contact = "On" if self._scene_option.flags[mujoco.mjtVisFlag.mjVIS_CONTACTFORCE] else "Off"
        add_overlay(
            topleft,
            "Contact force visualization (Press C):", visualize_contact)

        add_overlay(
            topleft,
            "Camera mode:",
            self._camera_mode)

        add_overlay(
            topleft,
            "Run speed = %.3f x real time" %
            self._run_speed_factor,
            "[S]lower, [F]aster", make_new_line=False)

    def _set_camera(self):
        """
        Sets the camera mode to the current camera mode target. Allowed camera
        modes are "follow" in which the model is tracked, "static" that is a static
        camera at the default camera positon, and "top_static" that is a static
        camera on top of the model.

        """

        if self._camera_mode_target == "follow":
            if self._camera_mode != "follow":
                self._camera.fixedcamid = -1
                self._camera.type = mujoco.mjtCamera.mjCAMERA_TRACKING
                self._camera.trackbodyid = 0
                self._set_camera_properties(self._camera_mode_target)
        elif self._camera_mode_target == "static":
            if self._camera_mode != "static":
                self._camera.fixedcamid = 0
                self._camera.type = mujoco.mjtCamera.mjCAMERA_FREE
                self._camera.trackbodyid = -1
                self._set_camera_properties(self._camera_mode_target)
        elif self._camera_mode_target == "top_static":
            if self._camera_mode != "top_static":
                self._camera.fixedcamid = 0
                self._camera.type = mujoco.mjtCamera.mjCAMERA_FREE
                self._camera.trackbodyid = -1
                self._set_camera_properties(self._camera_mode_target)

    def _set_camera_properties(self, mode):
        """
        Sets the camera properties "distance", "elevation", and "azimuth"
        as well as the camera mode based on the provided mode.

        Args:
            mode (str): Camera mode. (either "follow", "static", or "top_static")

        """

        cam_params = self._camera_params[mode]
        self._camera.distance = cam_params["distance"]
        self._camera.elevation = cam_params["elevation"]
        self._camera.azimuth = cam_params["azimuth"]
        if "lookat" in cam_params:
            self._camera.lookat = np.array(cam_params["lookat"])
        self._camera_mode = mode

    def _assert_camera_params(self, camera_params):
        """
        Asserts if the provided camera parameters are valid or not. Also, if
        properties of some camera types are not specified, the default parameters
        are used.

        Args:
            camera_params (dict): Dictionary of dictionaries containig parameters for each camera type.

        Returns:
            Dictionary of dictionaries with parameters for each camera type.

        """

        default_camera_params = self.get_default_camera_params()

        # check if the provided camera types and parameters are valid
        for cam_type in camera_params.keys():
            assert cam_type in default_camera_params.keys(), f"Camera type \"{cam_type}\" is unknown. Allowed " \
                                                             f"camera types are {list(default_camera_params.keys())}."
            for param in camera_params[cam_type].keys():
                assert param in default_camera_params[cam_type].keys(), f"Parameter \"{param}\" of camera type " \
                                                                        f"\"{cam_type}\" is unknown. Allowed " \
                                                                        f"parameters are" \
                                                                        f" {list(default_camera_params[cam_type].keys())}"

        # add default parameters if not specified
        for cam_type in default_camera_params.keys():
            if cam_type not in camera_params.keys():
                camera_params[cam_type] = default_camera_params[cam_type]
            else:
                for param in default_camera_params[cam_type].keys():
                    if param not in camera_params[cam_type].keys():
                        camera_params[cam_type][param] = default_camera_params[cam_type][param]

        return camera_params

    @staticmethod
    def get_default_camera_params():
        """
        Getter for default camera paramterization.

        Returns:
            Dictionary of dictionaries with default parameters for each camera type.

        """

        return dict(static=dict(distance=15.0, elevation=-45.0, azimuth=90.0, lookat=np.array([0.0, 0.0, 0.0])),
                    follow=dict(distance=3.5, elevation=0.0, azimuth=90.0),
                    top_static=dict(distance=5.0, elevation=-90.0, azimuth=90.0, lookat=np.array([0.0, 0.0, 0.0])))

    def setup_opengl_backend_headless(self, width, height):

        backend = os.environ.get("MUJOCO_GL")
        if backend is not None:
            try:
                opengl_context = _ALL_RENDERERS[backend](width, height)
            except KeyError:
                raise RuntimeError(
                    "Environment variable {} must be one of {!r}: got {!r}.".format(
                        "MUJOCO_GL", _ALL_RENDERERS.keys(), backend
                    )
                )

        else:
            # iterate through all OpenGL backends to see which one is available
            for name, _ in _ALL_RENDERERS.items():
                try:
                    opengl_context = _ALL_RENDERERS[name](width, height)
                    backend = name
                    break
                except:  # noqa:E722
                    pass
            if backend is None:
                raise RuntimeError(
                    "No OpenGL backend could be imported. Attempting to create a "
                    "rendering context will result in a RuntimeError."
                )

        return opengl_context<|MERGE_RESOLUTION|>--- conflicted
+++ resolved
@@ -452,13 +452,8 @@
                 data = self._datas_for_parallel_render[i]
                 offset = self._offsets_for_parallel_render[i]
                 data.qpos, data.qvel = mjx_state.data.qpos[i, :], mjx_state.data.qvel[i, :]
-<<<<<<< HEAD
-                data.qpos[0] = offset[0]
-                data.qpos[1] = offset[1]
-=======
                 data.qpos[0] += offset[0]
                 data.qpos[1] += offset[1]
->>>>>>> bfd144bc
                 mujoco.mj_forward(self._model, data)
 
                 if i == 0 and not self._headless:
